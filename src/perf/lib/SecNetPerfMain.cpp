/*++

    Copyright (c) Microsoft Corporation.
    Licensed under the MIT License.

Abstract:

    QUIC Perf Main execution engine.

--*/

#include "PerfHelpers.h"
#include "PerfServer.h"
#include "ThroughputClient.h"
#include "RpsClient.h"
#include "HpsClient.h"

#ifdef QUIC_CLOG
#include "SecNetPerfMain.cpp.clog.h"
#endif

const MsQuicApi* MsQuic;
volatile int BufferCurrent;
char Buffer[BufferLength];

PerfBase* TestToRun;

#include "quic_datapath.h"

CXPLAT_DATAPATH_RECEIVE_CALLBACK DatapathReceive;
CXPLAT_DATAPATH_UNREACHABLE_CALLBACK DatapathUnreachable;
CXPLAT_DATAPATH* Datapath;
CXPLAT_SOCKET* Binding;
bool ServerMode = false;
uint32_t MaxRuntime = 0;

#define ASSERT_ON_FAILURE(x) \
    do { \
        QUIC_STATUS _STATUS; \
        CXPLAT_FRE_ASSERT(QUIC_SUCCEEDED((_STATUS = x))); \
    } while (0)

class SecNetPerfWatchdog {
    CXPLAT_THREAD WatchdogThread;
    CXPLAT_EVENT ShutdownEvent;
    uint32_t TimeoutMs;
    static
    CXPLAT_THREAD_CALLBACK(WatchdogThreadCallback, Context) {
        auto This = (SecNetPerfWatchdog*)Context;
        if (!CxPlatEventWaitWithTimeout(This->ShutdownEvent, This->TimeoutMs)) {
            WriteOutput("Watchdog timeout fired!\n");
            CXPLAT_FRE_ASSERTMSG(FALSE, "Watchdog timeout fired!");
        }
        CXPLAT_THREAD_RETURN(0);
    }
public:
    SecNetPerfWatchdog(uint32_t WatchdogTimeoutMs) : TimeoutMs(WatchdogTimeoutMs) {
        CxPlatEventInitialize(&ShutdownEvent, TRUE, FALSE);
        CXPLAT_THREAD_CONFIG Config = { 0 };
        Config.Name = "perf_watchdog";
        Config.Callback = WatchdogThreadCallback;
        Config.Context = this;
        ASSERT_ON_FAILURE(CxPlatThreadCreate(&Config, &WatchdogThread));
    }
    ~SecNetPerfWatchdog() {
        CxPlatEventSet(ShutdownEvent);
        CxPlatThreadWait(&WatchdogThread);
        CxPlatThreadDelete(&WatchdogThread);
        CxPlatEventUninitialize(ShutdownEvent);
    }
};

SecNetPerfWatchdog* Watchdog;

static
void
PrintHelp(
    ) {
    WriteOutput(
        "\n"
        "secnetperf usage:\n"
        "\n"
        "Server: secnetperf [options]\n"
        "\n"
        "  -bind:<addr>                A local IP address to bind to.\n"
        "\n"
        "Client: secnetperf -TestName:<Throughput|RPS|HPS> [options]\n"
        "\n"
        );
}

QUIC_STATUS
QuicMainStart(
    _In_ int argc,
    _In_reads_(argc) _Null_terminated_ char* argv[],
    _In_ CXPLAT_EVENT* StopEvent,
    _In_ const QUIC_CREDENTIAL_CONFIG* SelfSignedCredConfig
    ) {
    argc--; argv++; // Skip app name

    if (argc != 0 && (IsArg(argv[0], "?") || IsArg(argv[0], "help"))) {
        PrintHelp();
        return QUIC_STATUS_INVALID_PARAMETER;
    }

    const char* TestName = GetValue(argc, argv, "TestName");
    if (TestName == nullptr) {
        TestName = GetValue(argc, argv, "test");
    }

    ServerMode = TestName == nullptr;
    TryGetValue(argc, argv, "maxruntime", &MaxRuntime);

    uint32_t WatchdogTimeout = 0;
    TryGetValue(argc, argv, "watchdog", &WatchdogTimeout);

    if (WatchdogTimeout != 0) {
        Watchdog = new(std::nothrow) SecNetPerfWatchdog{WatchdogTimeout};
    }

    QUIC_STATUS Status;

    if (ServerMode) {
        Datapath = nullptr;
        Binding = nullptr;
        const CXPLAT_UDP_DATAPATH_CALLBACKS DatapathCallbacks = {
            DatapathReceive,
            DatapathUnreachable
        };
        Status = CxPlatDataPathInitialize(0, &DatapathCallbacks, NULL, &Datapath);
        if (QUIC_FAILED(Status)) {
            WriteOutput("Datapath for shutdown failed to initialize: %d\n", Status);
            return Status;
        }

        QuicAddr LocalAddress {QUIC_ADDRESS_FAMILY_INET, (uint16_t)9999};
        CXPLAT_UDP_CONFIG UdpConfig = {0};
        UdpConfig.LocalAddress = &LocalAddress.SockAddr;
        UdpConfig.RemoteAddress = nullptr;
        UdpConfig.Flags = 0;
        UdpConfig.InterfaceIndex = 0;
        UdpConfig.CallbackContext = StopEvent;
<<<<<<< HEAD
        UdpConfig.IdealProcessor = 0;
=======
#ifdef QUIC_OWNING_PROCESS
        UdpConfig.OwningProcess = QuicProcessGetCurrentProcess();
#endif
>>>>>>> 737981c8

        Status = CxPlatSocketCreateUdp(Datapath, &UdpConfig, &Binding);
        if (QUIC_FAILED(Status)) {
            CxPlatDataPathUninitialize(Datapath);
            Datapath = nullptr;
            //
            // Must explicitly set binding to null, as CxPlatSocketCreateUdp
            // can set the Binding variable even in invalid cases.
            //
            Binding = nullptr;
            WriteOutput("Datapath Binding for shutdown failed to initialize: %d\n", Status);
            return Status;
        }
    }

    MsQuic = new(std::nothrow) MsQuicApi;
    if (MsQuic == nullptr) {
        WriteOutput("MsQuic Alloc Out of Memory\n");
        return QUIC_STATUS_OUT_OF_MEMORY;
    }
    if (QUIC_FAILED(Status = MsQuic->GetInitStatus())) {
        delete MsQuic;
        MsQuic = nullptr;
        delete Watchdog;
        Watchdog = nullptr;
        WriteOutput("MsQuic Failed To Initialize: %d\n", Status);
        return Status;
    }

    if (ServerMode) {
        TestToRun = new(std::nothrow) PerfServer(SelfSignedCredConfig);
    } else {
        if (IsValue(TestName, "Throughput") || IsValue(TestName, "tput")) {
            TestToRun = new(std::nothrow) ThroughputClient;
        } else if (IsValue(TestName, "RPS")) {
            TestToRun = new(std::nothrow) RpsClient;
        } else if (IsValue(TestName, "HPS")) {
            TestToRun = new(std::nothrow) HpsClient;
        } else {
            PrintHelp();
            delete MsQuic;
            MsQuic = nullptr;
            delete Watchdog;
            Watchdog = nullptr;
            return QUIC_STATUS_INVALID_PARAMETER;
        }
    }

    if (TestToRun != nullptr) {
        Status = TestToRun->Init(argc, argv);
        if (QUIC_SUCCEEDED(Status)) {
            Status = TestToRun->Start(StopEvent);
            if (QUIC_SUCCEEDED(Status)) {
                return QUIC_STATUS_SUCCESS;
            } else {
                WriteOutput("Test Failed To Start: %d\n", Status);
            }
        } else {
            WriteOutput("Test Failed To Initialize: %d\n", Status);
        }
    } else {
        WriteOutput("Test Alloc Out Of Memory\n");
        Status = QUIC_STATUS_OUT_OF_MEMORY;
    }

    delete TestToRun;
    TestToRun = nullptr;
    delete MsQuic;
    MsQuic = nullptr;
    delete Watchdog;
    Watchdog = nullptr;
    return Status;
}

QUIC_STATUS
QuicMainStop(
    ) {
    return TestToRun ? TestToRun->Wait((int)MaxRuntime) : QUIC_STATUS_SUCCESS;
}

void
QuicMainFree(
    )
{
    delete TestToRun;
    TestToRun = nullptr;
    delete MsQuic;
    MsQuic = nullptr;

    if (Binding) {
        CxPlatSocketDelete(Binding);
        Binding = nullptr;
    }
    if (Datapath) {
        CxPlatDataPathUninitialize(Datapath);
        Datapath = nullptr;
    }

    delete Watchdog;
    Watchdog = nullptr;
}

QUIC_STATUS
QuicMainGetExtraDataMetadata(
    _Out_ PerfExtraDataMetadata* Metadata
    )
{
    if (TestToRun == nullptr) {
        return QUIC_STATUS_INVALID_STATE;
    }

    TestToRun->GetExtraDataMetadata(Metadata);
    return QUIC_STATUS_SUCCESS;
}

QUIC_STATUS
QuicMainGetExtraData(
    _Out_writes_bytes_(*Length) uint8_t* Data,
    _Inout_ uint32_t* Length
    )
{
    if (TestToRun == nullptr) {
        *Length = 0;
        return QUIC_STATUS_INVALID_STATE;
    }

    return TestToRun->GetExtraData(Data, Length);
}

void
DatapathReceive(
    _In_ CXPLAT_SOCKET*,
    _In_ void* Context,
    _In_ CXPLAT_RECV_DATA*
    )
{
    CXPLAT_EVENT* Event = static_cast<CXPLAT_EVENT*>(Context);
    CxPlatEventSet(*Event);
}

void
DatapathUnreachable(
    _In_ CXPLAT_SOCKET*,
    _In_ void*,
    _In_ const QUIC_ADDR*
    )
{
    //
    // Do nothing, we never send
    //
}<|MERGE_RESOLUTION|>--- conflicted
+++ resolved
@@ -140,13 +140,10 @@
         UdpConfig.Flags = 0;
         UdpConfig.InterfaceIndex = 0;
         UdpConfig.CallbackContext = StopEvent;
-<<<<<<< HEAD
-        UdpConfig.IdealProcessor = 0;
-=======
 #ifdef QUIC_OWNING_PROCESS
         UdpConfig.OwningProcess = QuicProcessGetCurrentProcess();
 #endif
->>>>>>> 737981c8
+        UdpConfig.IdealProcessor = 0;
 
         Status = CxPlatSocketCreateUdp(Datapath, &UdpConfig, &Binding);
         if (QUIC_FAILED(Status)) {
