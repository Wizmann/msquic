--- conflicted
+++ resolved
@@ -439,14 +439,6 @@
 #define CXPLAT_SOCKET_SERVER_OWNED  0x00000004  // Indicates socket is a listener socket
 
 typedef struct CXPLAT_UDP_CONFIG {
-<<<<<<< HEAD
-    const QUIC_ADDR* LocalAddress;  // optional
-    const QUIC_ADDR* RemoteAddress; // optional
-    uint32_t Flags;                 // CXPLAT_SOCKET_FLAG_*
-    uint32_t InterfaceIndex;        // 0 means any/all
-    void* CallbackContext;          // optional
-    uint16_t IdealProcessor;
-=======
     const QUIC_ADDR* LocalAddress;      // optional
     const QUIC_ADDR* RemoteAddress;     // optional
     uint32_t Flags;                     // CXPLAT_SOCKET_FLAG_*
@@ -458,7 +450,7 @@
 #ifdef QUIC_OWNING_PROCESS
     QUIC_PROCESS OwningProcess;         // Kernel client-only
 #endif
->>>>>>> 737981c8
+    uint16_t IdealProcessor;
 } CXPLAT_UDP_CONFIG;
 
 //
