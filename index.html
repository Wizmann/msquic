<!DOCTYPE html>
<html lang="en">

<head>
    <meta http-equiv="Content-Type" content="text/html; charset=UTF-8">
    <meta property="og:title" content="MsQuic Performance Dashboard" />
    <meta property="og:description" content="The latest MsQuic performance data" />
    <meta name="description" content="The latest MsQuic performance data" />
    <meta name="keywords" content=", github, microsoft, quic, performance" />
    <link rel="icon" href="./assets/favicon.png">
    <title>
        MsQuic Performance Dashboard
    </title>
    <script src="https://cdn.jsdelivr.net/npm/chart.js@2.9.3/dist/Chart.min.js"></script>
    <script src="https://cdn.jsdelivr.net/npm/chartjs-adapter-date-fns@1.0.0/dist/chartjs-adapter-date-fns.bundle.min.js"></script>
    <script src="data.js"></script>
</head>

<body>
    <h1>MsQuic Performance Dashboard</h1>
    <div>
<<<<<<< HEAD
        <div style="width: 90%; float: left; padding: 20px;">
=======
        <div style="width: 80%; float: left; padding: 20px;">
>>>>>>> 8cda2eba
            <canvas id="canvasThroughput" class="chartjs-render-monitor"></canvas>
        </div>
        <!-- <div style="width: 30%; float: left; padding: 20px;">
            <canvas id="canvasRPS" class="chartjs-render-monitor"></canvas>
        </div>
        <div style="width: 30%; float: left; padding: 20px;">
            <canvas id="canvasHPS" class="chartjs-render-monitor"></canvas>
        </div> -->
    </div>
    <script>
        window.onload = function () {
            new Chart(document.getElementById('canvasThroughput').getContext('2d'), {
                data: chartDataThroughput,
                options: chartOptionsThroughput
            });
            // new Chart(document.getElementById('canvasRPS').getContext('2d'), {
            //     data: chartDataRPS,
            //     options: chartOptionsRPS
            // });
            // new Chart(document.getElementById('canvasHPS').getContext('2d'), {
            //     data: chartDataHPS,
            //     options: chartOptionsHPS
            // });
        };
    </script>
</body>

</html><|MERGE_RESOLUTION|>--- conflicted
+++ resolved
@@ -19,11 +19,7 @@
 <body>
     <h1>MsQuic Performance Dashboard</h1>
     <div>
-<<<<<<< HEAD
-        <div style="width: 90%; float: left; padding: 20px;">
-=======
         <div style="width: 80%; float: left; padding: 20px;">
->>>>>>> 8cda2eba
             <canvas id="canvasThroughput" class="chartjs-render-monitor"></canvas>
         </div>
         <!-- <div style="width: 30%; float: left; padding: 20px;">
